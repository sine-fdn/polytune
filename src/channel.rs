//! A communication channel used to send/receive messages to/from another party.

use std::{fmt, future::Future, time::Duration};

use serde::{de::DeserializeOwned, Serialize};
use tokio::{
    sync::mpsc::{channel, error::SendError, Receiver, Sender},
    time::timeout,
};

/// Errors related to sending / receiving / (de-)serializing messages.
#[derive(Debug)]
pub struct Error {
    /// The protocol phase during which the error occurred.
    pub phase: String,
    /// The specific error that was raised.
    pub reason: ErrorKind,
}

/// The specific error that occurred when trying to send / receive a message.
#[derive(Debug)]
pub enum ErrorKind {
    /// The (serialized) message could not be received over the channel.
    RecvError(String),
    /// The (serialized) message could not be sent over the channel.
    SendError(String),
    /// The message could not be serialized (before sending it out).
    SerdeError(String),
    /// The message is a Vec, but not of the expected length.
    InvalidLength,
}

/// A communication channel used to send/receive messages to/from another party.
pub trait Channel {
    /// The error that can occur sending messages over the channel.
    type SendError: fmt::Debug;
    /// The error that can occur receiving messages over the channel.
    type RecvError: fmt::Debug;

    /// Sends a message to the party with the given index (must be between `0..participants`).
    fn send_bytes_to(
        &mut self,
        party: usize,
        msg: Vec<u8>,
    ) -> impl Future<Output = Result<(), Self::SendError>> + Send;

    /// Awaits a response from the party with the given index (must be between `0..participants`).
    fn recv_bytes_from(
        &mut self,
        party: usize,
    ) -> impl Future<Output = Result<Vec<u8>, Self::RecvError>> + Send;
}

/// A wrapper around [`Channel`] that takes care of (de-)serializing messages.
#[derive(Debug)]
pub(crate) struct MsgChannel<C: Channel>(pub C);

impl<C: Channel> MsgChannel<C> {
    /// Serializes and sends an MPC message to the other party.
    pub(crate) async fn send_to(
        &mut self,
        party: usize,
        phase: &str,
        msg: &impl Serialize,
    ) -> Result<(), Error> {
        let msg = bincode::serialize(msg).map_err(|e| Error {
            phase: format!("sending {phase}"),
            reason: ErrorKind::SerdeError(format!("{e:?}")),
        })?;
        self.0.send_bytes_to(party, msg).await.map_err(|e| Error {
            phase: phase.to_string(),
            reason: ErrorKind::SendError(format!("{e:?}")),
        })
    }

    /// Receives and deserializes an MPC message from the other party.
    pub(crate) async fn recv_from<T: DeserializeOwned>(
        &mut self,
        party: usize,
        phase: &str,
    ) -> Result<T, Error> {
        let msg = self.0.recv_bytes_from(party).await.map_err(|e| Error {
            phase: phase.to_string(),
            reason: ErrorKind::RecvError(format!("{e:?}")),
        })?;
        bincode::deserialize(&msg).map_err(|e| Error {
            phase: format!("receiving {phase}"),
            reason: ErrorKind::SerdeError(format!("{e:?}")),
        })
    }

    /// Receives and deserializes a Vec from the other party (while checking the length).
    pub(crate) async fn recv_vec_from<T: DeserializeOwned>(
        &mut self,
        party: usize,
        phase: &str,
        len: usize,
    ) -> Result<Vec<T>, Error> {
        let v: Vec<T> = self.recv_from(party, phase).await?;
        if v.len() == len {
            Ok(v)
        } else {
            Err(Error {
                phase: phase.to_string(),
                reason: ErrorKind::InvalidLength,
            })
        }
    }
}

/// A simple synchronous channel using [`Sender`] and [`Receiver`].
#[derive(Debug)]
pub struct SimpleChannel {
    s: Vec<Option<Sender<Vec<u8>>>>,
    r: Vec<Option<Receiver<Vec<u8>>>>,
}

impl SimpleChannel {
    /// Creates channels for N parties to communicate with each other.
    pub fn channels(parties: usize) -> Vec<Self> {
        let buffer_capacity = 1024;
        let mut channels = vec![];
        for _ in 0..parties {
            let mut s = vec![];
            let mut r = vec![];
            for _ in 0..parties {
                s.push(None);
                r.push(None);
            }
            channels.push(SimpleChannel { s, r });
        }
        for a in 0..parties {
            for b in 0..parties {
                if a == b {
                    continue;
                }
                let (send_a_to_b, recv_a_to_b) = channel(buffer_capacity);
                let (send_b_to_a, recv_b_to_a) = channel(buffer_capacity);
                channels[a].s[b] = Some(send_a_to_b);
                channels[b].s[a] = Some(send_b_to_a);
                channels[a].r[b] = Some(recv_b_to_a);
                channels[b].r[a] = Some(recv_a_to_b);
            }
        }
        channels
    }
}

#[derive(Debug)]
/// The error raised by `recv` calls of a [`SimpleChannel`].
pub enum AsyncRecvError {
    /// The channel has been closed.
    Closed,
    /// No message was received before the timeout.
    TimeoutElapsed,
}

impl Channel for SimpleChannel {
    type SendError = SendError<Vec<u8>>;
    type RecvError = AsyncRecvError;

    async fn send_bytes_to(&mut self, p: usize, msg: Vec<u8>) -> Result<(), SendError<Vec<u8>>> {
        let mb = msg.len() as f64 / 1024.0 / 1024.0;
        println!("Sending msg to party {p} ({mb:.2}MB)...");
        let chunk_size = 100 * 1024 * 1024;
        let mut chunks: Vec<_> = msg.chunks(chunk_size).collect();
        if chunks.is_empty() {
            chunks.push(&[]);
        }
        let length = chunks.len();
        for (i, chunk) in chunks.into_iter().enumerate() {
            if length > 1 {
                println!("  (Sending chunk {}/{} to party {})", i + 1, length, p);
            }
            let mut msg = Vec::with_capacity(2 * 4 + chunk.len());
            msg.extend((i as u32).to_be_bytes());
            msg.extend((length as u32).to_be_bytes());
            msg.extend(chunk);
            self.s[p]
                .as_ref()
                .unwrap_or_else(|| panic!("No sender for party {p}"))
                .send(msg)
                .await?;
        }
        Ok(())
    }

<<<<<<< HEAD
    async fn recv_bytes_from(&mut self, party: usize) -> Result<Vec<u8>, AsyncRecvError> {
        match timeout(
            Duration::from_secs(5),
            self.r[party]
=======
    async fn recv_bytes_from(&mut self, p: usize) -> Result<Vec<u8>, AsyncRecvError> {
        let mut msg: Vec<u8> = vec![];
        loop {
            let chunk = self.r[p]
>>>>>>> 0ce588c1
                .as_mut()
                .unwrap_or_else(|| panic!("No receiver for party {p}"))
                .recv();
            let chunk = match timeout(Duration::from_secs(10 * 60), chunk).await {
                Ok(Some(bytes)) => bytes,
                Ok(None) => return Err(AsyncRecvError::Closed),
                Err(_) => return Err(AsyncRecvError::TimeoutElapsed),
            };
            let i = u32::from_be_bytes([chunk[0], chunk[1], chunk[2], chunk[3]]);
            let length = u32::from_be_bytes([chunk[4], chunk[5], chunk[6], chunk[7]]);
            msg.extend(&chunk[8..]);
            if i == length - 1 {
                break Ok(msg);
            }
        }
    }
}<|MERGE_RESOLUTION|>--- conflicted
+++ resolved
@@ -185,17 +185,10 @@
         Ok(())
     }
 
-<<<<<<< HEAD
-    async fn recv_bytes_from(&mut self, party: usize) -> Result<Vec<u8>, AsyncRecvError> {
-        match timeout(
-            Duration::from_secs(5),
-            self.r[party]
-=======
     async fn recv_bytes_from(&mut self, p: usize) -> Result<Vec<u8>, AsyncRecvError> {
         let mut msg: Vec<u8> = vec![];
         loop {
             let chunk = self.r[p]
->>>>>>> 0ce588c1
                 .as_mut()
                 .unwrap_or_else(|| panic!("No receiver for party {p}"))
                 .recv();
