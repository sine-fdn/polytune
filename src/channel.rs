--- conflicted
+++ resolved
@@ -176,11 +176,7 @@
 
 /// Serializes and sends an MPC message to the other party.
 #[maybe_async(AFIT)]
-<<<<<<< HEAD
 #[cfg_attr(hax, hax_lib::opaque)]
-=======
-#[hax_lib::opaque]
->>>>>>> f3f40f1b
 pub(crate) async fn send_to<S: Serialize + std::fmt::Debug>(
     channel: &mut impl Channel,
     party: usize,
@@ -221,11 +217,7 @@
 
 /// Receives and deserializes an MPC message from the other party.
 #[maybe_async(AFIT)]
-<<<<<<< HEAD
 #[cfg_attr(hax, hax_lib::opaque)]
-=======
-#[hax_lib::opaque]
->>>>>>> f3f40f1b
 pub(crate) async fn recv_from<T: DeserializeOwned + std::fmt::Debug>(
     channel: &mut impl Channel,
     party: usize,
