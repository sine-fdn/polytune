--- conflicted
+++ resolved
@@ -34,13 +34,6 @@
     AANDWrongDMAC,
     /// Wrong MAC of e.
     AANDWrongEFMAC,
-<<<<<<< HEAD
-    /// No Mac or Key.
-    MissingMacKey,
-    /// Empty vector.
-    EmptyVector,
-=======
->>>>>>> e971a7fa
     /// Conversion error.
     ConversionError,
     /// Empty bucket.
@@ -215,11 +208,7 @@
     for (l, xi) in x.iter().enumerate().take(l) {
         let mut authvec = smallvec![(Mac(0), Key(0)); n];
         for k in (0..n).filter(|k| *k != i) {
-<<<<<<< HEAD
-            authvec[k] = Some((Mac(macs[k][l]), Key(keys[k][l])));
-=======
             authvec[k] = (Mac(mm[k][l]), Key(kk[k][l]));
->>>>>>> e971a7fa
         }
         res.push(Share(*xi, Auth(authvec)));
     }
@@ -254,14 +243,9 @@
         let xishare = &xishares[l + r];
         let mut dm = Vec::with_capacity(n * 16);
         dm.push(xishare.0 as u8);
-<<<<<<< HEAD
-        for k in (0..n).filter(|k| *k != i) {
-            if let Some((mac, key)) = xishare.1 .0[k] {
-=======
         for k in 0..n {
             if k != i {
                 let (mac, key) = xishare.1 .0[k];
->>>>>>> e971a7fa
                 d0[r] ^= key.0;
                 dm.extend(&mac.0.to_be_bytes());
             } else {
@@ -673,32 +657,13 @@
     }
     for k in (0..n).filter(|k| *k != i) {
         for (j, &(e, f, ref emac, ref fmac)) in e_f_emac_fmac_k[k].iter().enumerate() {
-<<<<<<< HEAD
-            let Some(emacp) = emac else {
-                return Err(Error::MissingMacKey);
-            };
-            let Some((_, ekey)) = ef_shares[j].0 .1 .0[k] else {
-                return Err(Error::MissingMacKey);
-            };
-            let Some(fmacp) = fmac else {
-                return Err(Error::MissingMacKey);
-            };
-            let Some((_, fkey)) = ef_shares[j].1 .1 .0[k] else {
-                return Err(Error::MissingMacKey);
-            };
+            let (_, ekey) = ef_shares[j].0 .1 .0[k];
+            let (_, fkey) = ef_shares[j].1 .1 .0[k];
             if (e && emacp.0 != ekey.0 ^ delta.0)
                 || (!e && emacp.0 != ekey.0)
                 || (f && fmacp.0 != fkey.0 ^ delta.0)
                 || (!f && fmacp.0 != fkey.0)
             {
-=======
-            let (_, ekey) = ef_shares[j].0 .1 .0[k];
-            let (_, fkey) = ef_shares[j].1 .1 .0[k];
-            if (e && emac.0 != ekey.0 ^ delta.0) || (!e && emac.0 != ekey.0) {
-                return Err(Error::AANDWrongEFMAC);
-            }
-            if (f && fmac.0 != fkey.0 ^ delta.0) || (!f && fmac.0 != fkey.0) {
->>>>>>> e971a7fa
                 return Err(Error::AANDWrongEFMAC);
             }
         }
