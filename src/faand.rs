--- conflicted
+++ resolved
@@ -642,12 +642,8 @@
     let len = rand_triples.len();
 
     // Beaver triple precomputation - transform random triples to specific triples.
-<<<<<<< HEAD
-    let mut e_f_emac_fmac = vec![(false, false, Mac(0), Mac(0)); len];
-=======
     let mut e_f_emac_fmac = vec![];
     e_f_emac_fmac.reserve_exact(len);
->>>>>>> f4e95a9f
 
     let mut ef_shares = vec![];
     ef_shares.reserve_exact(len);
@@ -657,7 +653,7 @@
         let (x, y) = &and_shares[j];
 
         ef_shares.push((a ^ x, b ^ y));
-        e_f_emac_fmac.push((a.0 ^ x.0, b.0 ^ y.0, None, None));
+        e_f_emac_fmac.push((a.0 ^ x.0, b.0 ^ y.0, Mac(0), Mac(0)));
     }
     for k in (0..n).filter(|k| *k != i) {
         for j in 0..len {
@@ -685,18 +681,6 @@
             }
         }
     }
-<<<<<<< HEAD
-    e_f_emac_fmac
-        .iter_mut()
-        .enumerate()
-        .for_each(|(j, (e, f, _, _))| {
-            for k in (0..n).filter(|&k| k != i) {
-                *e ^= e_f_emac_fmac_k[k][j].0;
-                *f ^= e_f_emac_fmac_k[k][j].1;
-            }
-        });
-    let mut and_share = vec![Share(false, Auth(smallvec![])); len];
-=======
     for (j, (e, f, _, _)) in e_f_emac_fmac.iter_mut().enumerate() {
         for k in (0..n).filter(|&k| k != i) {
             let (e_k, f_k, _, _) = e_f_emac_fmac_k[k][j];
@@ -706,7 +690,6 @@
     }
     let mut and_share = vec![];
     and_share.reserve_exact(len);
->>>>>>> f4e95a9f
 
     for j in 0..len {
         let (a, _b, c) = &rand_triples[j];
