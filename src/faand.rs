--- conflicted
+++ resolved
@@ -621,11 +621,8 @@
     let triples = transform(xshares, yshares, &zshares, lprime);
 
     // Step 2) Randomly partition all objects into l buckets, each with b objects.
-<<<<<<< HEAD
     let mut buckets: Vec<Bucket> = vec![smallvec![]; l];
-=======
-    let mut buckets = vec![smallvec![]; l];
->>>>>>> 0b53581d
+
 
     for obj in triples {
         let mut j = shared_rng.gen_range(0..buckets.len());
