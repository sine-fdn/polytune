--- conflicted
+++ resolved
@@ -184,11 +184,7 @@
 /// for all parties at once, where each party sends its vector to all others.
 /// The function returns the vector received and verified by broadcast.
 #[maybe_async(AFIT)]
-<<<<<<< HEAD
 #[cfg_attr(hax, hax_lib::opaque)]
-=======
-#[hax_lib::opaque]
->>>>>>> f3f40f1b
 pub(crate) async fn broadcast<
     T: Clone + Serialize + DeserializeOwned + std::fmt::Debug + PartialEq,
 >(
@@ -216,11 +212,7 @@
 /// Implements same broadcast with abort as broadcast, but only the first element of the tuple in
 /// the vector is broadcasted, the second element is simply sent to all parties.
 #[maybe_async(AFIT)]
-<<<<<<< HEAD
 #[cfg_attr(hax, hax_lib::opaque)]
-=======
-#[hax_lib::opaque]
->>>>>>> f3f40f1b
 pub(crate) async fn broadcast_first_send_second<
     T: Clone + Serialize + DeserializeOwned + std::fmt::Debug + PartialEq,
     S: Clone + Serialize + DeserializeOwned + std::fmt::Debug + PartialEq,
@@ -383,10 +375,6 @@
     ChaCha20Rng::from_seed([0u8; 32])
 }
 
-#[hax_lib::opaque]
-fn random_bool() -> bool {
-    random()
-}
 
 #[hax_lib::opaque]
 fn rand_gen(rng: &mut ChaCha20Rng) -> bool {
@@ -541,14 +529,10 @@
     let mut res = Vec::with_capacity(l);
     for (l, xi) in x.iter().enumerate().take(l) {
         let mut authvec = vec![(Mac(0), Key(0)); n];
-<<<<<<< HEAD
-        for k in (0..n).filter(|k| *k != i) {
-=======
         for k in 0..n {
             if k == i {
                 continue;
             }
->>>>>>> f3f40f1b
             authvec[k] = (Mac(macs[k][l]), Key(keys[k][l]));
         }
         res.push(Share(*xi, Auth(authvec)));
@@ -998,7 +982,6 @@
         return Err(Error::InvalidLength);
     }
 
-<<<<<<< HEAD
     let h0h1 = fhaand_compute_hashes_l(delta, i, n, l, xshares, yi, randomness);
 
     let mut h0h1_j = vec![vec![(false, false); n]; l];
@@ -1009,37 +992,6 @@
             }
             send_to(channel, j, "haand", &[h0h1[ll][j]]).await?;
             h0h1_j[ll][j] = recv_vec_from::<(bool, bool)>(channel, j, "haand", 1).await?[0];
-=======
-    // Step 2) Calculate v.
-    let mut vi = vec![false; l];
-    let mut h0h1 = vec![(false, false); l];
-    // Step 2 a) Pick random sj, compute h0, h1 for all j != i, and send to the respective party.
-    for j in (0..n).filter(|j| *j != i) {
-        for ll in 0..l {
-            let sj: bool = random_bool();
-            let (_, kixj) = xshares[ll].1 .0[j];
-            let hash_kixj = blake3::hash(&kixj.0.to_le_bytes());
-            let hash_kixj_delta = blake3::hash(&(kixj.0 ^ delta.0).to_le_bytes());
-            h0h1[ll].0 = (hash_kixj.as_bytes()[31] & 1 != 0) ^ sj;
-            h0h1[ll].1 = (hash_kixj_delta.as_bytes()[31] & 1 != 0) ^ sj ^ yi[ll];
-            vi[ll] ^= sj;
-        }
-        send_to(channel, j, "haand", &h0h1).await?;
-    }
-    // Step 2 b) Receive h0, h1 from all parties and compute t.
-    for j in (0..n).filter(|j| *j != i) {
-        let h0h1_j = recv_vec_from::<(bool, bool)>(channel, j, "haand", l).await?;
-        for ll in 0..l {
-            let (mixj, _) = xshares[ll].1 .0[j];
-            let hash_mixj = blake3::hash(&mixj.0.to_le_bytes());
-            let mut t = hash_mixj.as_bytes()[31] & 1 != 0;
-            t ^= if xshares[ll].0 {
-                h0h1_j[ll].1
-            } else {
-                h0h1_j[ll].0
-            };
-            vi[ll] ^= t;
->>>>>>> f3f40f1b
         }
     }
 
@@ -1106,10 +1058,6 @@
     // Step 3) Compute z and e AND shares.
     let mut z = vec![false; l];
     let mut e = vec![false; l];
-<<<<<<< HEAD
-=======
-    let mut zshares = vec![Share(false, Auth(vec![(Mac(0), Key(0)); n])); l];
->>>>>>> f3f40f1b
 
     for ll in 0..l {
         loop_invariant!(|_: usize| z.len() == l && e.len() == l);
@@ -1117,11 +1065,6 @@
         e[ll] = z[ll] ^ rshares[ll].0;
         zshares[ll].0 = z[ll];
     }
-<<<<<<< HEAD
-=======
-    drop_func(v);
-    drop_func(z);
->>>>>>> f3f40f1b
 
     // Triple Checking.
     // Step 4) Compute phi.
@@ -1329,19 +1272,8 @@
         hi[ll] = hi[ll] ^ (xshares[ll].0 as u128 * phi[ll]) ^ (zshares[ll].0 as u128 * delta.0);
         commhi.push(commit(&hi[ll].to_be_bytes()));
     }
-<<<<<<< HEAD
     Ok((commhi, hi))
 }
-=======
-    drop_func(phi);
-    drop_func(ki_xj_phi);
-
-    // All parties first broadcast the commitment of Hi.
-    let commhi_k = broadcast(channel, i, n, "flaand comm", &commhi, l).await?;
-
-    // Then all parties broadcast Hi.
-    let hi_k = broadcast(channel, i, n, "flaand hash", &hi, l).await?;
->>>>>>> f3f40f1b
 
 #[requires(
     Prop::and(
@@ -1731,10 +1663,7 @@
     let xbit = x1.0 ^ x2.0;
     let mut xauth = Auth(vec![(Mac(0), Key(0)); n]);
     for k in 0..n {
-<<<<<<< HEAD
-=======
         hax_lib::loop_invariant!(|k: usize| xauth.0.len() == n);
->>>>>>> f3f40f1b
         if k == i {
             continue;
         }
@@ -1747,10 +1676,7 @@
     let zbit = z1.0 ^ z2.0 ^ d & x2.0;
     let mut zauth = Auth(vec![(Mac(0), Key(0)); n]);
     for k in 0..n {
-<<<<<<< HEAD
-=======
         hax_lib::loop_invariant!(|k: usize| zauth.0.len() == n);
->>>>>>> f3f40f1b
         if k == i {
             continue;
         }
