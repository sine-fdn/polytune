--- conflicted
+++ resolved
@@ -73,13 +73,9 @@
     CircuitError(CircuitError),
     /// A table row could not be encrypted or decrypted.
     GarblingError(garble::Error),
-<<<<<<< HEAD
     /// Caused by the preprocessing protocol without trusted dealer.
     PreprocessingError(faand::Error),
-    /// Caused by the core SMPC protocol computation.
-=======
     /// Caused by the core MPC protocol computation.
->>>>>>> 0ce588c1
     MpcError(MpcError),
     /// The specified party does not exist in the circuit.
     PartyDoesNotExist,
@@ -184,49 +180,6 @@
     output_parties: &[usize],
 ) -> Result<Vec<bool>, Error> {
     let tokio = Runtime::new().expect("Could not start tokio runtime");
-<<<<<<< HEAD
-    tokio.block_on(async {
-        let p_eval = 0;
-        let p_pre = inputs.len();
-
-        let mut channels: Vec<SimpleChannel>;
-        if TRUSTEDDEALER {
-            channels = SimpleChannel::channels(inputs.len() + 1);
-            tokio::spawn(fpre(channels.pop().unwrap(), inputs.len()));
-        } else {
-            channels = SimpleChannel::channels(inputs.len());
-        }
-
-        let mut parties = channels.into_iter().zip(inputs).enumerate();
-        let Some(evaluator) = parties.next() else {
-            return Ok(vec![]);
-        };
-
-        let mut computation: JoinSet<Vec<bool>> = JoinSet::new();
-        for (p_own, (channel, inputs)) in parties {
-            let circuit = circuit.clone();
-            let inputs = inputs.to_vec();
-            let output_parties = output_parties.to_vec();
-            computation.spawn(async move {
-                let result: Result<Vec<bool>, Error> = mpc(
-                    channel,
-                    &circuit,
-                    &inputs,
-                    Preprocessor::TrustedDealer(p_pre),
-                    p_eval,
-                    p_own,
-                    &output_parties,
-                )
-                .await;
-                let mut res_party: Vec<bool> = Vec::new();
-                match result {
-                    Err(e) => {
-                        eprintln!("SMPC protocol failed for party {:?}: {:?}", p_own, e);
-                    }
-                    Ok(res) => {
-                        res_party = res;
-                    }
-=======
     tokio.block_on(simulate_mpc_async(circuit, inputs, output_parties))
 }
 
@@ -239,8 +192,13 @@
     let p_eval = 0;
     let p_pre = inputs.len();
 
-    let mut channels = SimpleChannel::channels(inputs.len() + 1);
-    tokio::spawn(fpre(channels.pop().unwrap(), inputs.len()));
+        let mut channels: Vec<SimpleChannel>;
+        if TRUSTEDDEALER {
+            channels = SimpleChannel::channels(inputs.len() + 1);
+            tokio::spawn(fpre(channels.pop().unwrap(), inputs.len()));
+        } else {
+            channels = SimpleChannel::channels(inputs.len());
+        }
 
     let mut parties = channels.into_iter().zip(inputs).enumerate();
     let Some(evaluator) = parties.next() else {
@@ -267,7 +225,6 @@
             match result {
                 Err(e) => {
                     eprintln!("SMPC protocol failed for party {:?}: {:?}", p_own, e);
->>>>>>> 0ce588c1
                 }
                 Ok(res) => {
                     res_party = res;
