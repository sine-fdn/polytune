--- conflicted
+++ resolved
@@ -535,10 +535,6 @@
                 for p in 0..p_max {
                     if let Some((_, key)) = own_macs_and_keys.get(p).copied() {
                         if key != Key(0) {
-<<<<<<< HEAD
-                            //only needed for the trusted dealer version
-=======
->>>>>>> 9688581d
                             let Some(other_shares) = wire_shares_from_others.get(p) else {
                                 return Err(MpcError::InvalidInputMacOnWire(w).into());
                             };
@@ -657,10 +653,6 @@
                     for (p, mac_s_key_r) in mac_s_key_r.iter().enumerate() {
                         let (_, key_r) = mac_s_key_r;
                         if *key_r == Key(0) {
-<<<<<<< HEAD
-                            //only needed for the trusted dealer version
-=======
->>>>>>> 9688581d
                             continue;
                         }
                         let Some(GarbledGate(garbled_gate)) = &garbled_gates[p][w] else {
