--- conflicted
+++ resolved
@@ -113,12 +113,4 @@
 # Use this profile when profiling polytune with e.g. samply or perf
 [profile.debug-release]
 debug = true
-<<<<<<< HEAD
-debug-assertions = true
-inherits = "release"
-=======
-inherits = "release"
-
-[patch.crates-io]
-garble_lang = { git = "https://github.com/sine-fdn/garble-lang.git", branch = "main" }
->>>>>>> e9cbe4aa
+inherits = "release"