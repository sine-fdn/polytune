name: Pull Request Checks

# By using the pull_request event, the workflow is run on
# the merge commit before it is added to main. This ensures
# that the pipeline won't break after the merge.
on:
  pull_request:
    branches:
      - "main"

env:
  CARGO_TERM_COLOR: always
  RUST_LOG: info

jobs:
  lint:
    runs-on: ubuntu-latest
    timeout-minutes: 15
    steps:
      - uses: actions/checkout@v4
      - uses: dtolnay/rust-toolchain@b3b07ba8b418998c39fb20f53e8b695cdcc8de1b
        with:
          toolchain: stable
          components: clippy, rustfmt
      - uses: Swatinem/rust-cache@98c8021b550208e191a6a3145459bfc9fb29c4c0
      - run: cargo fmt --check
      - run: cargo clippy --all-targets -F __bench -- -Dwarnings
      - name: Install cargo-machete
        uses: taiki-e/install-action@f3a27926ea13d7be3ee2f4cbb925883cf9442b56
        with:
          tool: cargo-machete@0.8.0 # install-action checks sha for the binary
      - name: Check for unused dependencies 
        run: cargo machete

  test-lib:
<<<<<<< HEAD
    runs-on: ubuntu-latest
    timeout-minutes: 15
=======
    strategy:
      matrix:
        runner:
          - ubuntu-latest
          - macos-latest
          - windows-latest
    runs-on: ${{ matrix.runner }}
>>>>>>> b257cbdf
    steps:
      - uses: actions/checkout@v4
      - uses: dtolnay/rust-toolchain@b3b07ba8b418998c39fb20f53e8b695cdcc8de1b
        with:
          toolchain: stable
      - uses: Swatinem/rust-cache@98c8021b550208e191a6a3145459bfc9fb29c4c0
      - run: cargo test --release

  test-examples:
    runs-on: ubuntu-latest
    timeout-minutes: 15
    strategy:
      matrix:
        workspace-member:
          - http-multi-server-channels
          - http-single-server-channels
          - iroh-p2p-channels
          - sql-integration
          - api-integration
    defaults:
      run:
        working-directory: examples/${{ matrix.workspace-member }}
    steps:
      - uses: actions/checkout@v4
      - uses: dtolnay/rust-toolchain@b3b07ba8b418998c39fb20f53e8b695cdcc8de1b
        with:
          toolchain: stable
      - uses: Swatinem/rust-cache@98c8021b550208e191a6a3145459bfc9fb29c4c0
        with:
          key: ${{ matrix.workspace-member }}
      - if: ${{ matrix.workspace-member == 'sql-integration' }}
        run: docker compose -f docker-compose.yml up -d
      - run: cargo test --release -- --nocapture

  test-wasm-example:
    runs-on: ubuntu-latest
    timeout-minutes: 15
    defaults:
      run:
        working-directory: examples/wasm-http-channels
    steps:
      - uses: actions/checkout@v4
      - uses: dtolnay/rust-toolchain@b3b07ba8b418998c39fb20f53e8b695cdcc8de1b
        with:
          toolchain: stable
          targets: wasm32-unknown-unknown
      - uses: Swatinem/rust-cache@98c8021b550208e191a6a3145459bfc9fb29c4c0
      - name: Install wasm-pack
        uses: taiki-e/install-action@f3a27926ea13d7be3ee2f4cbb925883cf9442b56
        with:
          tool: wasm-pack@0.13.1 # install-action will download from github releases and verify the SHA of the binary
      - run: wasm-pack build --target web
        working-directory: ./examples/wasm-http-channels
        env:
          RUSTFLAGS: '--cfg getrandom_backend="wasm_js"'<|MERGE_RESOLUTION|>--- conflicted
+++ resolved
@@ -33,10 +33,6 @@
         run: cargo machete
 
   test-lib:
-<<<<<<< HEAD
-    runs-on: ubuntu-latest
-    timeout-minutes: 15
-=======
     strategy:
       matrix:
         runner:
@@ -44,7 +40,7 @@
           - macos-latest
           - windows-latest
     runs-on: ${{ matrix.runner }}
->>>>>>> b257cbdf
+    timeout-minutes: 15
     steps:
       - uses: actions/checkout@v4
       - uses: dtolnay/rust-toolchain@b3b07ba8b418998c39fb20f53e8b695cdcc8de1b
